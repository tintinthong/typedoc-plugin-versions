{
	"name": "typedoc-plugin-versions",
	"version": "0.2.3",
	"description": "It keeps track of your document builds and provides a select menu for versions",
	"main": "dist/src/index",
	"scripts": {
		"test": "prettier -c . && nyc mocha",
		"build": "npx tsc && node ./build.js",
		"docs": "typedoc",
<<<<<<< HEAD
		"docs:build": "tsc && typedoc",
                "prepare": "npx tsc && node ./build.js"
=======
		"docs:build": "npm run build && typedoc"
>>>>>>> 1aeb35ce
	},
	"repository": {
		"type": "git",
		"url": "git+https://github.com/citkane/typedoc-plugin-versions.git"
	},
	"homepage": "https://github.com/citkane/typedoc-plugin-versions#readme",
	"engines": {
		"npm": ">=6.0.0",
		"node": ">=14.0.0"
	},
	"keywords": [
		"typedoc",
		"plugin",
		"typedoc-plugin",
		"versions",
		"versioning",
		"typedocplugin"
	],
	"author": "Michael Jonker",
	"contributors": [
		"Tobey Blaber (https://github.com/toebeann)"
	],
	"license": "MIT",
	"dependencies": {
		"fs-extra": "^10.1.0",
		"semver": "^7.3.7"
	},
	"devDependencies": {
		"@types/chai": "^4.3.1",
		"@types/fs-extra": "^9.0.13",
		"@types/mocha": "^9.1.1",
		"@types/node": "^18.6.2",
		"@types/prettier": "^2.7.0",
		"@types/semver": "^7.3.12",
		"@typescript-eslint/eslint-plugin": "^5.34.0",
		"@typescript-eslint/parser": "^5.34.0",
		"chai": "^4.3.6",
		"eslint": "^8.22.0",
		"eslint-config-prettier": "^8.5.0",
		"mocha": "^10.0.0",
		"nyc": "^15.1.0",
		"prettier": "^2.7.1",
		"sinon": "^14.0.0",
		"ts-node": "^10.9.1",
		"typedoc": "^0.23.28",
		"typescript": "^4.7.4"
	},
	"peerDependencies": {
		"typedoc": "^0.23"
	},
	"mocha": {
		"extension": [
			"ts"
		],
		"file": "./test/index.spec.ts",
		"require": [
			"ts-node/register/transpile-only",
			"source-map-support/register",
			"./test/hooks.ts"
		],
		"exit": true
	},
	"nyc": {
		"extension": [
			".ts",
			".tsx"
		],
		"include": [
			"src/**/*.ts"
		],
		"reporter": [
			"clover",
			"text",
			"html"
		],
		"all": true,
		"report-dir": "./test/coverage",
		"temp-dir": "./test/.nyc_output"
	}
}<|MERGE_RESOLUTION|>--- conflicted
+++ resolved
@@ -2,17 +2,12 @@
 	"name": "typedoc-plugin-versions",
 	"version": "0.2.3",
 	"description": "It keeps track of your document builds and provides a select menu for versions",
-	"main": "dist/src/index",
+	"main": "src/index",
 	"scripts": {
 		"test": "prettier -c . && nyc mocha",
 		"build": "npx tsc && node ./build.js",
 		"docs": "typedoc",
-<<<<<<< HEAD
-		"docs:build": "tsc && typedoc",
-                "prepare": "npx tsc && node ./build.js"
-=======
-		"docs:build": "npm run build && typedoc"
->>>>>>> 1aeb35ce
+    "docs:build": "npm run build && typedoc"
 	},
 	"repository": {
 		"type": "git",
